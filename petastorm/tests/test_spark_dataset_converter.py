#  Copyright (c) 2020 Databricks, Inc.
#
# Licensed under the Apache License, Version 2.0 (the "License");
# you may not use this file except in compliance with the License.
# You may obtain a copy of the License at
#
#     http://www.apache.org/licenses/LICENSE-2.0
#
# Unless required by applicable law or agreed to in writing, software
# distributed under the License is distributed on an "AS IS" BASIS,
# WITHOUT WARRANTIES OR CONDITIONS OF ANY KIND, either express or implied.
# See the License for the specific language governing permissions and
# limitations under the License.

import os
import subprocess
import sys
import tempfile
<<<<<<< HEAD
from contextlib import contextmanager

=======
import pytest
>>>>>>> 0b70510b
import numpy as np
import pytest
import tensorflow as tf

try:
    from mock import mock
except ImportError:
    from unittest import mock

from pyspark.sql import SparkSession
from pyspark.sql.types import (BinaryType, BooleanType, ByteType, DoubleType,
                               FloatType, IntegerType, LongType, ShortType,
                               StringType, StructField, StructType)
from six.moves.urllib.parse import urlparse

from petastorm import make_batch_reader
from petastorm.fs_utils import FilesystemResolver
<<<<<<< HEAD
from petastorm.spark import (SparkDatasetConverter, make_spark_converter,
                             spark_dataset_converter)
from petastorm.spark.spark_dataset_converter import (
    _check_url, _get_horovod_rank_and_size, _get_parent_cache_dir_url,
    _is_rank_and_size_consistent_with_horovod, _make_sub_dir_url,
    register_delete_dir_handler)

try:
    from mock import mock
except ImportError:
    from unittest import mock
=======
from petastorm.spark import make_spark_converter
from petastorm.spark import spark_dataset_converter
from petastorm.spark.spark_dataset_converter import register_delete_dir_handler, \
    _check_url, _get_parent_cache_dir_url, _make_sub_dir_url, \
    _get_horovod_rank_and_size, _is_rank_and_size_consistent_with_horovod
>>>>>>> 0b70510b


class TestContext(object):

    def __init__(self):
        self.spark = SparkSession.builder \
            .master("local[2]") \
            .appName("petastorm.spark tests") \
            .getOrCreate()
        self.tempdir = tempfile.mkdtemp('_spark_converter_test')
        self.temp_url = 'file://' + self.tempdir.replace(os.sep, '/')
        self.spark.conf.set(SparkDatasetConverter.PARENT_CACHE_DIR_URL_CONF,
                            self.temp_url)

    def tear_down(self):
        self.spark.stop()


@pytest.fixture(scope='module')
def test_ctx():
    ctx = TestContext()
    yield ctx
    ctx.tear_down()


def test_primitive(test_ctx):
    schema = StructType([
        StructField("bool_col", BooleanType(), False),
        StructField("float_col", FloatType(), False),
        StructField("double_col", DoubleType(), False),
        StructField("short_col", ShortType(), False),
        StructField("int_col", IntegerType(), False),
        StructField("long_col", LongType(), False),
        StructField("str_col", StringType(), False),
        StructField("bin_col", BinaryType(), False),
        StructField("byte_col", ByteType(), False),
    ])
    df = test_ctx.spark.createDataFrame(
        [(True, 0.12, 432.1, 5, 5, 0, "hello",
          bytearray(b"spark\x01\x02"), -128),
         (False, 123.45, 0.987, 9, 908, 765, "petastorm",
          bytearray(b"\x0012345"), 127)],
        schema=schema).coalesce(1)
    # If we use numPartition > 1, the order of the loaded dataset would
    # be non-deterministic.
    expected_df = df.collect()

    converter = make_spark_converter(df)
    with converter.make_tf_dataset() as dataset:
        iterator = dataset.make_one_shot_iterator()
        tensor = iterator.get_next()
        with tf.Session() as sess:
            ts = sess.run(tensor)
            # TODO: we will improve the test once the batch_size argument
            #  added.
            # Now we only have one batch.
        for i in range(converter.dataset_size):
            for col in df.schema.names:
                actual_ele = getattr(ts, col)[i]
                expected_ele = expected_df[i][col]
                if col == "str_col":
                    actual_ele = actual_ele.decode()
                if col == "bin_col":
                    actual_ele = bytearray(actual_ele)
                assert expected_ele == actual_ele

        assert len(expected_df) == len(converter)

    assert np.bool_ == ts.bool_col.dtype.type
    assert np.float32 == ts.float_col.dtype.type
    assert np.float64 == ts.double_col.dtype.type
    assert np.int16 == ts.short_col.dtype.type
    assert np.int32 == ts.int_col.dtype.type
    assert np.int64 == ts.long_col.dtype.type
    assert np.object_ == ts.str_col.dtype.type
    assert np.object_ == ts.bin_col.dtype.type


def test_delete(test_ctx):
    df = test_ctx.spark.createDataFrame([(1, 2), (4, 5)], ["col1", "col2"])
    # TODO add test for hdfs url
    converter = make_spark_converter(df)
    local_path = urlparse(converter.cache_dir_url).path
    assert os.path.exists(local_path)
    converter.delete()
    assert not os.path.exists(local_path)


def test_atexit(test_ctx):
    lines = """
    from petastorm.spark import SparkDatasetConverter, make_spark_converter
    from pyspark.sql import SparkSession
    import os
    spark = SparkSession.builder.getOrCreate()
    spark.conf.set(SparkDatasetConverter.PARENT_CACHE_DIR_URL_CONF, '{temp_url}')
    df = spark.createDataFrame([(1, 2),(4, 5)], ["col1", "col2"])
    converter = make_spark_converter(df)
    f = open(os.path.join('{tempdir}', 'test_atexit.out'), "w")
    f.write(converter.cache_dir_url)
    f.close()
    """.format(tempdir=test_ctx.tempdir, temp_url=test_ctx.temp_url)
    code_str = "; ".join(
        line.strip() for line in lines.strip().splitlines())
    ret_code = subprocess.call([sys.executable, "-c", code_str])
    assert 0 == ret_code
    with open(os.path.join(test_ctx.tempdir, 'test_atexit.out')) as f:
        cache_dir_url = f.read()

    fs = FilesystemResolver(cache_dir_url).filesystem()
    assert not fs.exists(urlparse(cache_dir_url).path)


def test_set_delete_handler(test_ctx):
    def test_delete_handler(dir_url):
        raise RuntimeError('Not implemented delete handler.')

    register_delete_dir_handler(test_delete_handler)

    with pytest.raises(RuntimeError, match='Not implemented delete handler'):
        spark_dataset_converter._delete_dir_handler(test_ctx.temp_url)

    # Restore default delete handler (other test will use it)
    register_delete_dir_handler(None)


def _get_compression_type(data_url):
    files = os.listdir(urlparse(data_url).path)
    pq_files = list(filter(lambda x: x.endswith('.parquet'), files))
    filename_splits = pq_files[0].split('.')
    if len(filename_splits) == 2:
        return "uncompressed"
    else:
        return filename_splits[1]


def test_compression(test_ctx):
    df1 = test_ctx.spark.range(10)

    converter1 = make_spark_converter(df1)
    assert "uncompressed" == \
           _get_compression_type(converter1.cache_dir_url).lower()

    converter2 = make_spark_converter(df1, compression_codec="snappy")
    assert "snappy" == \
           _get_compression_type(converter2.cache_dir_url).lower()


def test_df_caching(test_ctx):
    df1 = test_ctx.spark.range(10)
    df2 = test_ctx.spark.range(10)
    df3 = test_ctx.spark.range(20)

    converter1 = make_spark_converter(df1)
    converter2 = make_spark_converter(df2)
    assert converter1.cache_dir_url == converter2.cache_dir_url

    converter3 = make_spark_converter(df3)
    assert converter1.cache_dir_url != converter3.cache_dir_url

    converter11 = make_spark_converter(
        df1, parquet_row_group_size_bytes=8 * 1024 * 1024)
    converter21 = make_spark_converter(
        df1, parquet_row_group_size_bytes=16 * 1024 * 1024)
    assert converter11.cache_dir_url != converter21.cache_dir_url

    converter12 = make_spark_converter(df1, compression_codec=None)
    converter22 = make_spark_converter(df1, compression_codec="snappy")
    assert converter12.cache_dir_url != converter22.cache_dir_url


def test_check_url():
    with pytest.raises(ValueError, match='scheme-less'):
        _check_url('/a/b/c')


def test_make_sub_dir_url():
    assert _make_sub_dir_url('file:///a/b', 'c') == 'file:///a/b/c'
    assert _make_sub_dir_url('hdfs:/a/b', 'c') == 'hdfs:/a/b/c'
    assert _make_sub_dir_url('hdfs://nn1:9000/a/b',
                             'c') == 'hdfs://nn1:9000/a/b/c'


def test_pickling_remotely(test_ctx):
    df1 = test_ctx.spark.range(100, 101)
    converter1 = make_spark_converter(df1)

    def map_fn(_):
        with converter1.make_tf_dataset() as dataset:
            iterator = dataset.make_one_shot_iterator()
            tensor = iterator.get_next()
            with tf.Session() as sess:
                ts = sess.run(tensor)
        return getattr(ts, 'id')[0]

    result = test_ctx.spark.sparkContext.parallelize(range(1), 1) \
                                        .map(map_fn).collect()[0]
    assert result == 100


def test_change_cache_dir_raise_error(test_ctx):
    temp_url2 = 'file://' + tempfile.mkdtemp('_spark_converter_test2').replace(
        os.sep, '/')
    test_ctx.spark.conf.set(SparkDatasetConverter.PARENT_CACHE_DIR_URL_CONF,
                            temp_url2)

    with pytest.raises(RuntimeError,
                       match="{} has been set to be".format(
                           SparkDatasetConverter.PARENT_CACHE_DIR_URL_CONF)):
        _get_parent_cache_dir_url()

    # restore conf (other test need use it)
<<<<<<< HEAD
    test_ctx.spark.conf.set(SparkDatasetConverter.PARENT_CACHE_DIR_URL_CONF,
                            test_ctx.temp_url)
=======
    test_ctx.spark.conf.set('petastorm.spark.converter.parentCacheDirUrl', test_ctx.temp_url)
>>>>>>> 0b70510b
    assert test_ctx.temp_url == _get_parent_cache_dir_url()


def test_tf_dataset_batch_size(test_ctx):
    df1 = test_ctx.spark.range(100)

    batch_size = 30
    converter1 = make_spark_converter(df1)

    with converter1.make_tf_dataset(batch_size=batch_size) as dataset:
        iterator = dataset.make_one_shot_iterator()
        tensor = iterator.get_next()
        with tf.Session() as sess:
            ts = sess.run(tensor)
    assert len(ts.id) == batch_size


@mock.patch('petastorm.spark.spark_dataset_converter.make_batch_reader')
def test_tf_dataset_petastorm_args(mock_make_batch_reader, test_ctx):
    df1 = test_ctx.spark.range(100).repartition(4)
    conv1 = make_spark_converter(df1)

    mock_make_batch_reader.return_value = make_batch_reader(conv1.cache_dir_url)

    with conv1.make_tf_dataset(reader_pool_type='dummy', cur_shard=1, shard_count=4):
        pass
    peta_args = mock_make_batch_reader.call_args.kwargs
    assert peta_args['reader_pool_type'] == 'dummy' and \
        peta_args['cur_shard'] == 1 and \
        peta_args['shard_count'] == 4 and \
        peta_args['num_epochs'] is None and \
        peta_args['workers_count'] == 4

    with conv1.make_tf_dataset(num_epochs=1, workers_count=2):
        pass
    peta_args = mock_make_batch_reader.call_args.kwargs
    assert peta_args['num_epochs'] == 1 and peta_args['workers_count'] == 2


def test_horovod_rank_compatibility(test_ctx):
    with mock.patch.dict(os.environ, {'HOROVOD_RANK': '1', 'HOROVOD_SIZE': '3'}, clear=True):
        assert (1, 3) == _get_horovod_rank_and_size()
    with mock.patch.dict(os.environ, {'OMPI_COMM_WORLD_RANK': '1', 'OMPI_COMM_WORLD_SIZE': '3'}, clear=True):
        assert (1, 3) == _get_horovod_rank_and_size()
    with mock.patch.dict(os.environ, {'PMI_RANK': '1', 'PMI_SIZE': '3'}, clear=True):
        assert (1, 3) == _get_horovod_rank_and_size()
    with mock.patch.dict(os.environ, {}, clear=True):
        assert (None, None) == _get_horovod_rank_and_size()

    assert _is_rank_and_size_consistent_with_horovod(cur_shard=1, shard_count=3, hvd_rank=1, hvd_size=3)
    assert _is_rank_and_size_consistent_with_horovod(cur_shard=1, shard_count=3, hvd_rank=None, hvd_size=None)
    assert not _is_rank_and_size_consistent_with_horovod(cur_shard=1, shard_count=2, hvd_rank=1, hvd_size=3)
<<<<<<< HEAD
    assert not _is_rank_and_size_consistent_with_horovod(cur_shard=0, shard_count=3, hvd_rank=1, hvd_size=3)


def test_torch_primitive(test_ctx):
    import torch

    schema = StructType([
        StructField("bool_col", BooleanType(), False),
        StructField("float_col", FloatType(), False),
        StructField("double_col", DoubleType(), False),
        StructField("short_col", ShortType(), False),
        StructField("int_col", IntegerType(), False),
        StructField("long_col", LongType(), False),
        StructField("byte_col", ByteType(), False),
    ])
    df = test_ctx.spark.createDataFrame(
        [(True, 0.12, 432.1, 5, 5, 0, -128),
         (False, 123.45, 0.987, 9, 908, 765, 127)],
        schema=schema).coalesce(1)
    # If we use numPartition > 1, the order of the loaded dataset would
    # be non-deterministic.
    expected_df = df.collect()

    converter = make_spark_converter(df)
    batch = None
    with converter.make_torch_dataloader(num_epochs=1) as dataloader:
        for i, batch in enumerate(dataloader):
            # default batch_size = 1
            for col in df.schema.names:
                actual_ele = batch[col][0]
                expected_ele = expected_df[i][col]
                assert expected_ele == actual_ele

        assert len(expected_df) == len(converter)
    assert torch.uint8 == batch["bool_col"].dtype
    assert torch.int8 == batch["byte_col"].dtype
    assert torch.float32 == batch["double_col"].dtype
    assert torch.float32 == batch["float_col"].dtype
    assert torch.int32 == batch["int_col"].dtype
    assert torch.int64 == batch["long_col"].dtype
    assert torch.int16 == batch["short_col"].dtype


def test_torch_pickling_remotely(test_ctx):
    df1 = test_ctx.spark.range(100, 101)
    converter1 = make_spark_converter(df1)

    def map_fn(_):
        with converter1.make_torch_dataloader(num_epochs=1) as dataloader:
            for batch in dataloader:
                ret = batch["id"][0]
        return ret

    result = test_ctx.spark.sparkContext.parallelize(range(1), 1) \
        .map(map_fn).collect()[0]
    assert result == 100


def test_torch_batch_size(test_ctx):
    df = test_ctx.spark.range(8)
    conv = make_spark_converter(df)
    batch_size = 2
    with conv.make_torch_dataloader(batch_size=batch_size,
                                    num_epochs=1) as dataloader:
        for batch in dataloader:
            assert batch_size == batch['id'].shape[0]


def test_torch_transform_spec(test_ctx):
    df = test_ctx.spark.range(8)
    conv = make_spark_converter(df)

    from torchvision import transforms
    from petastorm import TransformSpec

    def _transform_row(df_row):
        scale_tranform = transforms.Compose([
            transforms.Lambda(lambda x: x * 0.1),
        ])
        return scale_tranform(df_row)

    transform = TransformSpec(_transform_row)
    with conv.make_torch_dataloader(transform_spec=transform,
                                    num_epochs=1) as dataloader:
        for batch in dataloader:
            assert min(batch['id']) >= 0 and max(batch['id']) < 1


def test_torch_unexpected_param(test_ctx):
    df = test_ctx.spark.range(8)
    conv = make_spark_converter(df)

    with pytest.raises(TypeError, match="unexpected keyword argument 'xyz'"):
        with conv.make_torch_dataloader(xyz=1) as _:
            pass


@contextmanager
def mock_torch_make_batch_reader():
    captured_args = []
    import petastorm.spark

    def mock_fn(dataset_url, **kwargs):
        reader_args = {'dataset_url': dataset_url}
        reader_args.update(kwargs)
        captured_args.append(reader_args)
        return make_batch_reader(dataset_url, **kwargs)

    petastorm.spark.spark_dataset_converter.make_batch_reader = mock_fn
    try:
        yield captured_args
    finally:
        petastorm.spark.spark_dataset_converter.make_batch_reader = \
            make_batch_reader


@mock.patch('petastorm.spark.spark_dataset_converter.make_batch_reader')
def test_torch_dataloader_advanced_params(mock_torch_make_batch_reader, test_ctx):
    SHARD_COUNT = 3
    df = test_ctx.spark.range(100).repartition(SHARD_COUNT)
    conv = make_spark_converter(df)

    mock_torch_make_batch_reader.return_value = \
        make_batch_reader(conv.cache_dir_url)

    with conv.make_torch_dataloader(reader_pool_type='dummy', cur_shard=1,
                                    shard_count=SHARD_COUNT) as _:
        pass
    peta_args = mock_torch_make_batch_reader.call_args[1]
    assert peta_args['reader_pool_type'] == 'dummy' and \
        peta_args['cur_shard'] == 1 and \
        peta_args['shard_count'] == SHARD_COUNT and \
        peta_args['num_epochs'] is None and \
        ('workers_count' not in peta_args)

    # Test default value overridden arguments.
    with conv.make_torch_dataloader(num_epochs=1, workers_count=2) as _:
        pass
    peta_args = mock_torch_make_batch_reader.call_args[1]
    assert peta_args['num_epochs'] == 1 and peta_args['workers_count'] == 2
=======
    assert not _is_rank_and_size_consistent_with_horovod(cur_shard=0, shard_count=3, hvd_rank=1, hvd_size=3)
>>>>>>> 0b70510b
<|MERGE_RESOLUTION|>--- conflicted
+++ resolved
@@ -16,21 +16,11 @@
 import subprocess
 import sys
 import tempfile
-<<<<<<< HEAD
 from contextlib import contextmanager
 
-=======
-import pytest
->>>>>>> 0b70510b
 import numpy as np
 import pytest
 import tensorflow as tf
-
-try:
-    from mock import mock
-except ImportError:
-    from unittest import mock
-
 from pyspark.sql import SparkSession
 from pyspark.sql.types import (BinaryType, BooleanType, ByteType, DoubleType,
                                FloatType, IntegerType, LongType, ShortType,
@@ -39,25 +29,17 @@
 
 from petastorm import make_batch_reader
 from petastorm.fs_utils import FilesystemResolver
-<<<<<<< HEAD
 from petastorm.spark import (SparkDatasetConverter, make_spark_converter,
                              spark_dataset_converter)
 from petastorm.spark.spark_dataset_converter import (
     _check_url, _get_horovod_rank_and_size, _get_parent_cache_dir_url,
-    _is_rank_and_size_consistent_with_horovod, _make_sub_dir_url,
+    _check_rank_and_size_consistent_with_horovod, _make_sub_dir_url,
     register_delete_dir_handler)
 
 try:
     from mock import mock
 except ImportError:
     from unittest import mock
-=======
-from petastorm.spark import make_spark_converter
-from petastorm.spark import spark_dataset_converter
-from petastorm.spark.spark_dataset_converter import register_delete_dir_handler, \
-    _check_url, _get_parent_cache_dir_url, _make_sub_dir_url, \
-    _get_horovod_rank_and_size, _is_rank_and_size_consistent_with_horovod
->>>>>>> 0b70510b
 
 
 class TestContext(object):
@@ -269,12 +251,8 @@
         _get_parent_cache_dir_url()
 
     # restore conf (other test need use it)
-<<<<<<< HEAD
     test_ctx.spark.conf.set(SparkDatasetConverter.PARENT_CACHE_DIR_URL_CONF,
                             test_ctx.temp_url)
-=======
-    test_ctx.spark.conf.set('petastorm.spark.converter.parentCacheDirUrl', test_ctx.temp_url)
->>>>>>> 0b70510b
     assert test_ctx.temp_url == _get_parent_cache_dir_url()
 
 
@@ -317,18 +295,21 @@
 def test_horovod_rank_compatibility(test_ctx):
     with mock.patch.dict(os.environ, {'HOROVOD_RANK': '1', 'HOROVOD_SIZE': '3'}, clear=True):
         assert (1, 3) == _get_horovod_rank_and_size()
+        assert _check_rank_and_size_consistent_with_horovod(
+            petastorm_reader_kwargs={"cur_shard": 1, "shard_count": 3})
+        assert not _check_rank_and_size_consistent_with_horovod(
+            petastorm_reader_kwargs={"cur_shard": 1, "shard_count": 2})
+        assert not _check_rank_and_size_consistent_with_horovod(
+            petastorm_reader_kwargs={"cur_shard": 0, "shard_count": 3})
+
     with mock.patch.dict(os.environ, {'OMPI_COMM_WORLD_RANK': '1', 'OMPI_COMM_WORLD_SIZE': '3'}, clear=True):
         assert (1, 3) == _get_horovod_rank_and_size()
     with mock.patch.dict(os.environ, {'PMI_RANK': '1', 'PMI_SIZE': '3'}, clear=True):
         assert (1, 3) == _get_horovod_rank_and_size()
     with mock.patch.dict(os.environ, {}, clear=True):
         assert (None, None) == _get_horovod_rank_and_size()
-
-    assert _is_rank_and_size_consistent_with_horovod(cur_shard=1, shard_count=3, hvd_rank=1, hvd_size=3)
-    assert _is_rank_and_size_consistent_with_horovod(cur_shard=1, shard_count=3, hvd_rank=None, hvd_size=None)
-    assert not _is_rank_and_size_consistent_with_horovod(cur_shard=1, shard_count=2, hvd_rank=1, hvd_size=3)
-<<<<<<< HEAD
-    assert not _is_rank_and_size_consistent_with_horovod(cur_shard=0, shard_count=3, hvd_rank=1, hvd_size=3)
+        assert _check_rank_and_size_consistent_with_horovod(
+            petastorm_reader_kwargs={"cur_shard": 1, "shard_count": 3})
 
 
 def test_torch_primitive(test_ctx):
@@ -467,7 +448,4 @@
     with conv.make_torch_dataloader(num_epochs=1, workers_count=2) as _:
         pass
     peta_args = mock_torch_make_batch_reader.call_args[1]
-    assert peta_args['num_epochs'] == 1 and peta_args['workers_count'] == 2
-=======
-    assert not _is_rank_and_size_consistent_with_horovod(cur_shard=0, shard_count=3, hvd_rank=1, hvd_size=3)
->>>>>>> 0b70510b
+    assert peta_args['num_epochs'] == 1 and peta_args['workers_count'] == 2