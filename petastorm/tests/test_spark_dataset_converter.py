--- conflicted
+++ resolved
@@ -13,25 +13,18 @@
 # limitations under the License.
 
 import os
-import pytest
 import subprocess
 import sys
 import tempfile
-<<<<<<< HEAD
+import threading
+import time
 from distutils.version import LooseVersion
 
 import numpy as np
 import pyarrow
 import pyspark
 import pytest
-=======
-import time
-import threading
-
-import numpy as np
->>>>>>> 4a99b9b8
 import tensorflow as tf
-
 from pyspark.sql import SparkSession
 from pyspark.sql.functions import pandas_udf
 from pyspark.sql.types import (ArrayType, BinaryType, BooleanType, ByteType,
@@ -44,15 +37,9 @@
 from petastorm.spark import (SparkDatasetConverter, make_spark_converter,
                              spark_dataset_converter)
 from petastorm.spark.spark_dataset_converter import (
-<<<<<<< HEAD
     _check_rank_and_size_consistent_with_horovod, _check_url,
     _get_horovod_rank_and_size, _get_parent_cache_dir_url, _make_sub_dir_url,
-    register_delete_dir_handler)
-=======
-    _check_url, _get_horovod_rank_and_size, _get_parent_cache_dir_url,
-    _check_rank_and_size_consistent_with_horovod, _make_sub_dir_url,
-    register_delete_dir_handler, _wait_file_available)
->>>>>>> 4a99b9b8
+    _wait_file_available, register_delete_dir_handler)
 
 try:
     from mock import mock
