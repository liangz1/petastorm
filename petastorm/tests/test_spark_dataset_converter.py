from pathlib import Path
from petastorm.spark.spark_dataset_converter import make_spark_converter, SparkDatasetConverter
from pyspark.sql import SparkSession
from pyspark.sql.types import StructType, StructField, \
    BooleanType, FloatType, ShortType, IntegerType, LongType, DoubleType, StringType, BinaryType, ByteType

import numpy as np
import os
import subprocess
import tensorflow as tf
import unittest


class TfConverterTest(unittest.TestCase):

    def setUp(self) -> None:
        self.spark = SparkSession.builder \
            .master("local[2]") \
            .appName("petastorm.spark tests") \
            .getOrCreate()

    def test_primitive(self):
        schema = StructType([
            StructField("bool_col", BooleanType(), False),
            StructField("float_col", FloatType(), False),
            StructField("double_col", DoubleType(), False),
            StructField("short_col", ShortType(), False),
            StructField("int_col", IntegerType(), False),
            StructField("long_col", LongType(), False),
            StructField("str_col", StringType(), False),
            StructField("bin_col", BinaryType(), False),
            StructField("byte_col", ByteType(), False),
        ])
        df = self.spark.createDataFrame([
            (True, 0.12, 432.1, 5, 5, 0, "hello", bytearray(b"spark"), -128),
            (False, 123.45, 0.987, 9, 908, 765, "petastorm", bytearray(b"12345"), 127)],
            schema=schema).coalesce(1)
        # If we use numPartition > 1, the order of the loaded dataset would be non-deterministic.
        expected_df = df.collect()

        converter = make_spark_converter(df)
        with converter.make_tf_dataset() as dataset:
            iterator = dataset.make_one_shot_iterator()
            tensor = iterator.get_next()
            with tf.Session() as sess:
                ts = sess.run(tensor)
                # TODO: we will improve the test once the batch_size argument added.
                # Now we only have one batch.
            for i in range(converter.dataset_size):
                for col in df.schema.names:
<<<<<<< HEAD
                    actual_ele = getattr(ts, col)[i]
                    expected_ele = expected_df[i][col]
                    if type(actual_ele) == bytes:
                        actual_ele = actual_ele.decode()
                    if type(expected_ele) == bytearray:
                        expected_ele = expected_ele.decode()
                    self.assertEqual(actual_ele, expected_ele)
=======
                    self.assertEqual(getattr(ts, col)[i], expected_df[i][col])
>>>>>>> d8596f65

            self.assertEqual(len(converter), len(expected_df))

        self.assertEqual(ts.bool_col.dtype.type, np.bool_, "Boolean type column is not inferred correctly.")
        self.assertEqual(ts.float_col.dtype.type, np.float32, "Float type column is not inferred correctly.")
        self.assertEqual(ts.double_col.dtype.type, np.float64, "Double type column is not inferred correctly.")
        self.assertEqual(ts.short_col.dtype.type, np.int16, "Short type column is not inferred correctly.")
        self.assertEqual(ts.int_col.dtype.type, np.int32, "Integer type column is not inferred correctly.")
        self.assertEqual(ts.long_col.dtype.type, np.int64, "Long type column is not inferred correctly.")
<<<<<<< HEAD
        self.assertEqual(ts.str_col.dtype.type, np.object_, "String type column is not inferred correctly.")
        self.assertEqual(ts.bin_col.dtype.type, np.object_, "Binary type column is not inferred correctly.")
=======
>>>>>>> d8596f65

    def test_delete(self):
        test_path = "/tmp/petastorm_test"
        Path(test_path).mkdir(parents=True, exist_ok=True)
        Path(os.path.join(test_path, "dir1")).mkdir(parents=True, exist_ok=True)
        with open(os.path.join(test_path, "file1"), "w") as f:
            f.write("abc")
        with open(os.path.join(test_path, "file2"), "w") as f:
            f.write("123")
        converter = SparkDatasetConverter(test_path, 0)
        converter.delete()
        self.assertFalse(os.path.exists(test_path))

    def test_atexit(self):
        cache_dir = "/tmp/123"
        Path(cache_dir).mkdir(parents=True, exist_ok=True)
        lines = """
            from petastorm.spark.spark_dataset_converter import make_spark_converter
            from pyspark.sql import SparkSession
            import os
            spark = SparkSession.builder.getOrCreate()
            df = spark.createDataFrame([(1, 2),(4, 5)], ["col1", "col2"])
            converter = make_spark_converter(df, '/tmp/123')
            assert(os.path.exists(converter.cache_file_path))
            f = open("/tmp/123/output", "w")
            f.write(converter.cache_file_path)
            f.close()
            """
        code_str = "; ".join(line.strip() for line in lines.strip().splitlines())
        self.assertTrue(os.path.exists(cache_dir))
        ret_code = subprocess.call(["python", "-c", code_str])
        self.assertEqual(ret_code, 0)
        with open(os.path.join(cache_dir, "output")) as f:
            cache_file_path = f.read()
        self.assertFalse(os.path.exists(cache_file_path))<|MERGE_RESOLUTION|>--- conflicted
+++ resolved
@@ -48,7 +48,6 @@
                 # Now we only have one batch.
             for i in range(converter.dataset_size):
                 for col in df.schema.names:
-<<<<<<< HEAD
                     actual_ele = getattr(ts, col)[i]
                     expected_ele = expected_df[i][col]
                     if type(actual_ele) == bytes:
@@ -56,9 +55,6 @@
                     if type(expected_ele) == bytearray:
                         expected_ele = expected_ele.decode()
                     self.assertEqual(actual_ele, expected_ele)
-=======
-                    self.assertEqual(getattr(ts, col)[i], expected_df[i][col])
->>>>>>> d8596f65
 
             self.assertEqual(len(converter), len(expected_df))
 
@@ -68,11 +64,8 @@
         self.assertEqual(ts.short_col.dtype.type, np.int16, "Short type column is not inferred correctly.")
         self.assertEqual(ts.int_col.dtype.type, np.int32, "Integer type column is not inferred correctly.")
         self.assertEqual(ts.long_col.dtype.type, np.int64, "Long type column is not inferred correctly.")
-<<<<<<< HEAD
         self.assertEqual(ts.str_col.dtype.type, np.object_, "String type column is not inferred correctly.")
         self.assertEqual(ts.bin_col.dtype.type, np.object_, "Binary type column is not inferred correctly.")
-=======
->>>>>>> d8596f65
 
     def test_delete(self):
         test_path = "/tmp/petastorm_test"
